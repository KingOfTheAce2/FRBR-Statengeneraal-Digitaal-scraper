--- conflicted
+++ resolved
@@ -18,10 +18,6 @@
 
 BASE_URL = "https://repository.overheid.nl"
 LIST_PATH = "/frbr/sgd"
-<<<<<<< HEAD
-=======
-TOTAL_PAGES = 22
->>>>>>> a222e7e9
 OUT_PATH = Path("data/statengeneraal_digitaal.jsonl")
 USER_AGENT = "sgd-scraper"
 
@@ -67,7 +63,6 @@
     return "\n".join(texts), sorted(tags)
 
 
-<<<<<<< HEAD
 def iter_xml_urls(start_path: str = LIST_PATH) -> list[str]:
     """Breadth-first crawl under ``start_path`` and yield OCR XML URLs."""
     seen: set[str] = set()
@@ -94,28 +89,6 @@
             elif abs_url.startswith(f"{BASE_URL}{LIST_PATH}") and abs_url not in seen:
                 # continue crawling within the collection
                 queue.append(abs_url)
-=======
-def iter_xml_urls() -> list[str]:
-    """Yield OCR XML file URLs from all listing pages."""
-    for page in range(1, TOTAL_PAGES + 1):
-        list_url = f"{BASE_URL}{LIST_PATH}?page={page}"
-        try:
-            html = fetch_url(list_url)
-        except Exception as exc:
-            print(f"Failed to fetch {list_url}: {exc}")
-            continue
-        for href in parse_links(html):
-            if href.startswith("/frbr/sgd/") and href.endswith("/ocr"):
-                ocr_url = f"{BASE_URL}{href}"
-                try:
-                    ocr_html = fetch_url(ocr_url)
-                except Exception as exc:
-                    print(f"Failed to fetch {ocr_url}: {exc}")
-                    continue
-                for link in parse_links(ocr_html):
-                    if link.endswith(".xml") or link.endswith(".xmlxml"):
-                        yield f"{BASE_URL}{link}"
->>>>>>> a222e7e9
 
 
 def main() -> None:
